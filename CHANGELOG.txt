--- conflicted
+++ resolved
@@ -3,13 +3,11 @@
 
 This documents the changes between versions:
 
-<<<<<<< HEAD
 1.1.0 (Dec 6 2020)
     Bump Kotlin plugin and libraries versions.
-=======
+
 1.0.8 (Nov 26 2020)
     Fix a migrator bug that caused an error not to be printed.
->>>>>>> 5ab51b3e
 
 1.0.7 (Oct 8 2020)
     Upgrade dependencies.

Project: kotlin-orm
Description: Defines reusable contracts for OrmLite that requires entities and models to exist.

This documents the changes between versions:

<<<<<<< HEAD
1.0.4 (Aug 11 2020)
    Add a new method internalId() in BaseDaoImpl.kt.
=======
1.0.5 (August 5 2020)
    Add `allowPublicKeyRetrieval=true` to MySQL connection capabilities.

1.0.4 (June 20 2020)
    Allow DatabaseMigrationConfiguration to include more than one base path.
>>>>>>> a1cd7869

1.0.1-1.0.3 (May 26 2020)
    Remove fromModel() and toModel() from DAOs, this must be done by host app.
    Use @param instead of @property in KDoc.
    Add few more constant values in BaseEntity describing commonly-used field names.

1.0.0 (May 24 2020)
    Initial commit.<|MERGE_RESOLUTION|>--- conflicted
+++ resolved
@@ -3,16 +3,14 @@
 
 This documents the changes between versions:
 
-<<<<<<< HEAD
-1.0.4 (Aug 11 2020)
+1.0.6 (Aug 11 2020)
     Add a new method internalId() in BaseDaoImpl.kt.
-=======
+
 1.0.5 (August 5 2020)
     Add `allowPublicKeyRetrieval=true` to MySQL connection capabilities.
 
 1.0.4 (June 20 2020)
     Allow DatabaseMigrationConfiguration to include more than one base path.
->>>>>>> a1cd7869
 
 1.0.1-1.0.3 (May 26 2020)
     Remove fromModel() and toModel() from DAOs, this must be done by host app.

--- conflicted
+++ resolved
@@ -3,7 +3,9 @@
 
 This documents the changes between versions:
 
-<<<<<<< HEAD
+2.1.0 (August 17, 2022)
+    Remove caching of connection source from `BaseDatabase`.
+
 2.0.6 (August 8, 2022)
     Introduce two inline extension functions to help with automatically
     closing open connections.
@@ -13,18 +15,6 @@
     closing open connections.
 
 2.0.4 (August 3, 2022)
-=======
-2.1.0 (August 17, 2022)
-    Remove caching of connection source from `BaseDatabase`.
-
-2.0.6 (August 8, 2022)
-    Introduce two inline extension functions to help with automatically closing open connections.
-
-2.0.5 (August 8, 2022)
-    Introduce two extension functions to help with automatically closing open connections.
-
-2.0.4 (August 6, 2022)
->>>>>>> d01bb64e
     Fix a bug in `replace(entity)`.
 
 2.0.3 (July 31, 2022)
@@ -33,11 +23,7 @@
 2.0.2 (July 31, 2022)
     Do not close `QueryResults` automatically, add a method to let user do it.
 
-<<<<<<< HEAD
 2.0.1 (July 29, 2022)
-=======
-2.0.1 (July 30, 2022)
->>>>>>> d01bb64e
     Fix interface `QueryResults`.
 
 2.0.0 (July 29, 2022)

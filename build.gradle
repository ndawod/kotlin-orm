/*
 * The MIT License
 *
 * Copyright 2022 Noor Dawod. All rights reserved.
 *
 * Permission is hereby granted, free of charge, to any person obtaining a copy of
 * this software and associated documentation files (the "Software"), to deal in
 * the Software without restriction, including without limitation the rights to
 * use, copy, modify, merge, publish, distribute, sublicense, and/or sell copies
 * of the Software, and to permit persons to whom the Software is furnished to do
 * so, subject to the following conditions:
 *
 * The above copyright notice and this permission notice shall be included in all
 * copies or substantial portions of the Software.
 *
 * THE SOFTWARE IS PROVIDED "AS IS", WITHOUT WARRANTY OF ANY KIND, EXPRESS OR
 * IMPLIED, INCLUDING BUT NOT LIMITED TO THE WARRANTIES OF MERCHANTABILITY, FITNESS
 * FOR A PARTICULAR PURPOSE AND NONINFRINGEMENT. IN NO EVENT SHALL THE AUTHORS OR
 * COPYRIGHT HOLDERS BE LIABLE FOR ANY CLAIM, DAMAGES OR OTHER LIABILITY, WHETHER
 * IN AN ACTION OF CONTRACT, TORT OR OTHERWISE, ARISING FROM, OUT OF OR IN
 * CONNECTION WITH THE SOFTWARE OR THE USE OR OTHER DEALINGS IN THE SOFTWARE.
 */

group = 'org.noordawod.kotlin.orm'
<<<<<<< HEAD
version = '2.0.6'
=======
version = '2.1.0'
>>>>>>> d01bb64e
description = 'Defines reusable contracts for OrmLite that requires entities and models to exist.'
buildDir = 'build'

apply plugin: 'kotlinx-serialization'
apply plugin: 'com.github.ben-manes.versions'

buildscript {
    apply from: "$rootDir/gradle/config.gradle"

    repositories {
        mavenCentral()
        google()
        gradlePluginPortal()
        maven {
            url 'https://plugins.gradle.org/m2/'
        }
    }

    dependencies {
        classpath "com.github.ben-manes:gradle-versions-plugin:${versions.versions_outdated}"
        classpath "org.jetbrains.kotlin:kotlin-gradle-plugin:${versions.kotlin}"
        classpath "org.jetbrains.kotlin:kotlin-serialization:${versions.kotlin}"
        classpath "io.gitlab.arturbosch.detekt:detekt-gradle-plugin:${versions.detekt}"
    }
}

repositories {
    mavenCentral()
    google()
    gradlePluginPortal()
    maven {
        url 'https://jitpack.io'
    }
}

apply from: "$rootDir/gradle/jvm.gradle"
apply from: "$rootDir/gradle/kotlin.gradle"
apply from: "$rootDir/gradle/detekt.gradle"

dependencies {
    implementation "com.github.ndawod:kotlin-core:${versions.ndawod_kotlin_core}"
    implementation "com.j256.ormlite:ormlite-core:${versions.ormlite}"
    implementation "com.j256.ormlite:ormlite-jdbc:${versions.ormlite}"
    implementation "net.moznion:uribuilder-tiny:${versions.uribuilder_tiny}"
}<|MERGE_RESOLUTION|>--- conflicted
+++ resolved
@@ -22,11 +22,7 @@
  */
 
 group = 'org.noordawod.kotlin.orm'
-<<<<<<< HEAD
-version = '2.0.6'
-=======
 version = '2.1.0'
->>>>>>> d01bb64e
 description = 'Defines reusable contracts for OrmLite that requires entities and models to exist.'
 buildDir = 'build'
 
